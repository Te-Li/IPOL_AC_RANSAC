--- conflicted
+++ resolved
@@ -1,14 +1,10 @@
 SET(SRC conditioning.hpp conditioning.cpp
-<<<<<<< HEAD
         orsa_model.hpp orsa_model.cpp
+        match.hpp
         fundamental_model.hpp fundamental_model.cpp
         orsa_fundamental.hpp orsa_fundamental.cpp
-=======
-	    orsa_model.hpp orsa_model.cpp
         homography_model.hpp homography_model.cpp
-        orsa_homography.hpp orsa_homography.cpp
->>>>>>> de70eed1
-        match.hpp)
+        orsa_homography.hpp orsa_homography.cpp)
 
 ADD_LIBRARY(Orsa ${SRC})
 
@@ -29,12 +25,7 @@
 # UNIT TEST
 #----------
 
-<<<<<<< HEAD
 UNIT_TEST(fundamental_model Orsa)
 UNIT_TEST(fundamental_orsa Orsa)
-=======
-# UNIT TEST -> HOMOGRAPHY
-
-UNIT_TEST(homography_model "Orsa")
-UNIT_TEST(homography_orsa "Orsa")
->>>>>>> de70eed1
+UNIT_TEST(homography_model Orsa)
+UNIT_TEST(homography_orsa Orsa)