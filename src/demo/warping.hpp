/**
 * @file warping.hpp
 * @brief Warp images
 * @author Pascal Monasse, Pierre Moulon
 * 
 * Copyright (c) 2011-2012 Pascal Monasse, Pierre Moulon
 * All rights reserved.
 *
 * This program is free software: you can redistribute it and/or modify
 * it under the terms of the GNU Lesser General Public License as published by
 * the Free Software Foundation, either version 3 of the License, or
 * (at your option) any later version.
 *
 * This program is distributed in the hope that it will be useful,
 * but WITHOUT ANY WARRANTY; without even the implied warranty of
 * MERCHANTABILITY or FITNESS FOR A PARTICULAR PURPOSE.  See the
 * GNU General Public License for more details.
 *
 * You should have received a copy of the GNU Lesser General Public License
 * along with this program.  If not, see <http://www.gnu.org/licenses/>.
 */

#ifndef WARPING_H
#define WARPING_H

#include <limits>
<<<<<<< HEAD
#include "libOrsa/libNumerics/numerics.h"
=======
#include "libOrsa/libNumerics/homography.h"
>>>>>>> de70eed1
#include "libImage/sample.hpp"
#include "Rect.hpp"

bool IntersectionBox(int w1, int h1, int w2, int h2,
<<<<<<< HEAD
                     const libNumerics::matrix<double>& H, Rect &inter)
{
  int xCoord[4] = {0, w1-1, w1-1,    0};
  int yCoord[4] = {0,    0, h1-1, h1-1};

  Rect rect1(std::numeric_limits<int>::max(),
             std::numeric_limits<int>::max(),
             std::numeric_limits<int>::min(),
             std::numeric_limits<int>::min());
  for(int i=0; i<4; ++i)
  {
    double xT=xCoord[i], yT=yCoord[i];
    TransformH(H, xT, yT);
    rect1.growTo(xT,yT);
  }

  Rect rect2(0,0,w2-1,h2-1);
  return rect2.intersect(rect1, inter);
}
=======
                     const libNumerics::matrix<double>& H, Rect &inter);
>>>>>>> de70eed1

/// Warp an image given a homography
template <class Image>
void Warp(const Image &im, libNumerics::matrix<double> H, Image &out)
{
  const int wOut=static_cast<int>(out.Width());
  const int hOut=static_cast<int>(out.Height());
  H=H.inv();

#ifdef _OPENMP
  #pragma omp parallel for
#endif
  for(int j=0; j<hOut; ++j)
    for(int i=0; i<wOut; ++i)
    {
      double xT=i, yT=j;
      if(libNumerics::TransformH(H, xT, yT) && im.Contains(yT,xT))
        out(j,i) = libs::SampleLinear(im, (float)yT, (float)xT);
    }
}

/// Warp imageA and imageB with homographies.
/// Use backward mapping with bilinear sampling.
/// For destination pixel search which pixels from imA and imB contribute.
/// Perform a mean blending in the overlap zone, transfered original
/// value in the other part.
template<class Image>
void Warp(const Image &imA, libNumerics::matrix<double> HA,
          const Image &imB, libNumerics::matrix<double> HB,
          Image &out)
{
  const int wOut=static_cast<int>(out.Width());
  const int hOut=static_cast<int>(out.Height());
  HA = HA.inv();
  HB = HB.inv();

#ifdef _OPENMP
  #pragma omp parallel for
#endif
  for(int j=0; j < hOut; ++j)
    for(int i = 0; i < wOut; ++i)
    {
      double xA=i, yA=j;
      double xB=i, yB=j;
      using namespace libNumerics;
      bool bAContrib = TransformH(HA, xA, yA) && imA.Contains(yA,xA);
      bool bBContrib = TransformH(HB, xB, yB) && imB.Contains(yB,xB);

      if(bAContrib && bBContrib) //blending of ImageA and ImageB
        out(j,i) = typename Image::Tpixel(
          libs::SampleLinear(imA,(float)yA,(float)xA)*.5f +
          libs::SampleLinear(imB,(float)yB,(float)xB)*.5f);
      else if(bAContrib) //only ImageA
        out(j,i) = libs::SampleLinear(imA,(float)yA,(float)xA);
      else if(bBContrib) //only ImageB
        out(j,i) = libs::SampleLinear(imB,(float)yB,(float)xB);
    }
}

#endif<|MERGE_RESOLUTION|>--- conflicted
+++ resolved
@@ -24,38 +24,12 @@
 #define WARPING_H
 
 #include <limits>
-<<<<<<< HEAD
-#include "libOrsa/libNumerics/numerics.h"
-=======
 #include "libOrsa/libNumerics/homography.h"
->>>>>>> de70eed1
 #include "libImage/sample.hpp"
 #include "Rect.hpp"
 
 bool IntersectionBox(int w1, int h1, int w2, int h2,
-<<<<<<< HEAD
-                     const libNumerics::matrix<double>& H, Rect &inter)
-{
-  int xCoord[4] = {0, w1-1, w1-1,    0};
-  int yCoord[4] = {0,    0, h1-1, h1-1};
-
-  Rect rect1(std::numeric_limits<int>::max(),
-             std::numeric_limits<int>::max(),
-             std::numeric_limits<int>::min(),
-             std::numeric_limits<int>::min());
-  for(int i=0; i<4; ++i)
-  {
-    double xT=xCoord[i], yT=yCoord[i];
-    TransformH(H, xT, yT);
-    rect1.growTo(xT,yT);
-  }
-
-  Rect rect2(0,0,w2-1,h2-1);
-  return rect2.intersect(rect1, inter);
-}
-=======
                      const libNumerics::matrix<double>& H, Rect &inter);
->>>>>>> de70eed1
 
 /// Warp an image given a homography
 template <class Image>
